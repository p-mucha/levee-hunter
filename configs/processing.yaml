# This is my configuration file for processing raw data.

# Please note: output_dir should not contain {resolution}_{size}
# as it will be added automatically by the processing script.

tutorial_config:
  description: "Configuration used for the tutorial."

  # Data directory inside the root directory, this should be the one with the raw .tif images.
  # If null, will attempt root_dir / "data/raw/{resolution}_resolution".
  input_dir: "/share/gpu5/pmucha/fathom/levee-hunter/data/raw/tutorial_data"

  # If null, will assume it is root_dir / "data/raw/levees/levees.gpkg".
  levees_path: "/share/gpu5/pmucha/fathom/levee-hunter/data/raw/levees/levees.gpkg"

  # This should be the full path to the output directory. 
  # code will create {resolution}_{size} subdirectory in this directory, with images and masks subdirectories.
  output_dir: "/share/gpu5/pmucha/fathom/levee-hunter/data/intermediate/tutorial_data"

  # Resolution of the input data.
  # '1m' stands for 1 meter; another option might be '13' for 1/3 arc second.
  resolution: "1m"

  # Final size of the images after splitting, in pixels.
  # Note for segmentation models it often needs to be divisible by 32.
  final_size: 544

  # Overlap of the images after splitting. How much the smaller images will overlap with each other.
  overlap: 0

  # Percentage of empty images to keep. Eg, if there are 100 non-empty, if set to 0.2, there will be 20 empty.
  keep_empty: 0.2

  # Invert the images. If true, then 0 pixels will be target and 1 pixels will be background.
  invert: true

  # Mask configuration: Set mask_type to null if not used. Other options are currently: 'dilated', 'gaussian'.
  mask_type: null

  # Dilation size (10 is the default value). 
  # Does not matter if mask_type is null, but best to set to default value.
  dilation_size: 10

  # Gaussian sigma (5 is the default value).
  # Does not matter if mask_type is null, but best to set to default value.
  gaussian_sigma: 5

##########################################################################################
13_636:
  description: "Configuration for processing 1/3 resolution raw data. Results in no pixels loss."

  input_dir: "/share/gpu5/ucapmgb/data/raw/13_resolution_original"

<<<<<<< HEAD
  levees_path: "/share/gpu5/pmucha/fathom/levee-hunter/data/raw/levees/levees.gpkg"

=======
  # Data directory inside the root directory.
  input_dir: "/share/gpu5/ucapmgb/data/raw/13_resolution_original"

  # If null, will assume it is root_dir / "data/raw/levees/levees.gpkg".
  levees_path: "/share/gpu5/pmucha/fathom/levee-hunter/data/raw/levees/levees.gpkg"

  # Output directory inside the root directory.
>>>>>>> 9545b8f7
  output_dir: "/share/gpu5/ucapmgb/data/intermediate/"

  resolution: "13"

  # Final size of the images after splitting.
  # For 1/3 arc second resolution, 636 splits the 10812 pixel image perfectly.
  final_size: 636

  overlap: 0

  keep_empty: 0.2

  invert: true

  mask_type: null

  dilation_size: 10

  gaussian_sigma: 5

##########################################################################################<|MERGE_RESOLUTION|>--- conflicted
+++ resolved
@@ -51,18 +51,8 @@
 
   input_dir: "/share/gpu5/ucapmgb/data/raw/13_resolution_original"
 
-<<<<<<< HEAD
   levees_path: "/share/gpu5/pmucha/fathom/levee-hunter/data/raw/levees/levees.gpkg"
 
-=======
-  # Data directory inside the root directory.
-  input_dir: "/share/gpu5/ucapmgb/data/raw/13_resolution_original"
-
-  # If null, will assume it is root_dir / "data/raw/levees/levees.gpkg".
-  levees_path: "/share/gpu5/pmucha/fathom/levee-hunter/data/raw/levees/levees.gpkg"
-
-  # Output directory inside the root directory.
->>>>>>> 9545b8f7
   output_dir: "/share/gpu5/ucapmgb/data/intermediate/"
 
   resolution: "13"
